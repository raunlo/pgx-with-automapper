--- conflicted
+++ resolved
@@ -52,10 +52,6 @@
 					dbPrimaryKeyName:          primaryKeyTag,
 					structPrimaryKeyFieldName: currentType.Field(index).Name,
 				}
-<<<<<<< HEAD
-=======
-				fmt.Println(keyField)
->>>>>>> 61890937
 			} else {
 				return errors.New("multiple primary key fields found")
 			}
@@ -125,16 +121,12 @@
 
 // ScanMany scans rows into a slice of objects.
 func ScanMany(rows pgx.Rows, dest interface{}) error {
-<<<<<<< HEAD
 	// resultNap is used to get unique and most recent data, for example when
 	// there is object with many left join results then you need to overwrite value.
 	resultMap := make(map[interface{}]reflect.Value)
 	// map is not good structure to keeo order.
 	// id order slice will hold order of element sliek sql returns.
 	idOrder := make([]interface{}, 0)
-=======
-	resultMap := make(map[interface{}]reflect.Value)
->>>>>>> 61890937
 	defer rows.Close()
 	destinationPtrValue := reflect.ValueOf(dest)
 	if dest == nil {
@@ -179,31 +171,19 @@
 			keyField := entityMappingInfo.KeyField.structPrimaryKeyFieldName
 
 			field := obj.FieldByName(keyField)
-<<<<<<< HEAD
 			actualValue := field.Interface()
 
 			if _, exists := resultMap[actualValue]; !exists {
 				idOrder = append(idOrder, actualValue)
-			}
-
-=======
-			fmt.Println(field)
-			actualValue := field.Interface()
->>>>>>> 61890937
 			resultMap[actualValue] = obj
 
 			//result = reflect.Append(result, obj)
 		}
 	}
 
-<<<<<<< HEAD
 	for _, value := range idOrder {
 		mappedStruct := resultMap[value]
 		result = reflect.Append(result, mappedStruct)
-=======
-	for _, value := range resultMap {
-		result = reflect.Append(result, value)
->>>>>>> 61890937
 	}
 	destinationValue.Set(result)
 	return nil
@@ -433,7 +413,6 @@
 			}
 
 			slice = reflect.Append(slice, newElem)
-<<<<<<< HEAD
 		}
 	} else {
 		// Single value
@@ -446,24 +425,6 @@
 			return fmt.Errorf("cannot assign or convert %s to %s", v.Type(), elemType)
 		}
 		slice = reflect.Append(slice, newElem)
-=======
-		}
-	} else {
-		// Single value
-		var newElem reflect.Value
-		if v.Type().AssignableTo(elemType) {
-			newElem = v
-		} else if v.Type().ConvertibleTo(elemType) {
-			newElem = v.Convert(elemType)
-		} else {
-			return fmt.Errorf("cannot assign or convert %s to %s", v.Type(), elemType)
-		}
-		fmt.Println("Slice before appending")
-		fmt.Println(slice.Interface())
-		slice = reflect.Append(slice, newElem)
-		fmt.Println("Slice after appending")
-		fmt.Println(slice.Interface())
->>>>>>> 61890937
 	}
 
 	// Write back the final slice to the field
