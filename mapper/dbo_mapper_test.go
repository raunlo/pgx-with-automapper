package mapper

import (
	"context"
	"reflect"
	"testing"

	"github.com/pashagolub/pgxmock/v2"
	"github.com/pkg/errors"
	"github.com/stretchr/testify/assert"
)

type user struct {
	UserId uint   `primaryKey:"user_id"`
	Name   string `db:"user_name"`
}

func setupPostgresMock(t *testing.T, mockQuery string, rows [][]interface{}, columns []string) pgxmock.PgxConnIface {
	mock, err := pgxmock.NewConn()
	if err != nil {
		t.Fatalf("unexpected error opening mock DB: %s", err)
	}
	mock.ExpectQuery(mockQuery).WillReturnRows(mock.NewRows(columns).AddRows(rows...))
	return mock
}

func TestScanOne(t *testing.T) {
	runSuccessfulTest := func(inputType reflect.Type, setupTestFn func() pgxmock.PgxConnIface, query string, expectedResult any) {
		mock := setupTestFn()
		rows, err := mock.Query(context.Background(), query)
		if err != nil {
			t.Fatalf("unexpected error querying mock DB: %s", err)
		}
		value := reflect.New(inputType).Interface()
		err = ScanOne(rows, value)

		assert.NoError(t, err)
		assert.Equal(t, expectedResult, value)
	}

	t.Run("Maps pgx.Rows to single entity", func(t *testing.T) {
		const query = "SELECT * FROM users"
		setupFn := func() pgxmock.PgxConnIface {
			return setupPostgresMock(t, "^SELECT (.+) FROM users$",
				[][]interface{}{{1, "John"}},
				[]string{"user_id", "user_name"},
			)
		}
		expectedResult := &user{UserId: 1, Name: "John"}
		runSuccessfulTest(reflect.TypeOf(user{}), setupFn, query, expectedResult)
	})

	t.Run("When no rows are returned  ErrNoRows is returned", func(t *testing.T) {
		mock := setupPostgresMock(t, "^SELECT (.+) FROM users$", [][]interface{}{}, []string{"user_id", "user_name"})
		rows, err := mock.Query(context.Background(), "SELECT * FROM users")
		assert.NoError(t, err)

		var u user
		err = ScanOne(rows, &u)
		assert.Error(t, err, ErrNoRows)
		assert.Empty(t, u)
	})

	t.Run("Throws error if more than one row is returned when it expects only one result", func(t *testing.T) {
		const query = "SELECT * FROM address a LEFT JOIN users u on u.user_id = a.user_id"
		type address struct {
			AddressId uint   `primaryKey:"address_id"`
			Street    string `db:"address_street"`
			House     string `db:"address_house"`
			Owner     *user  `relationship:"oneToOne"`
		}

		setupMultipleUsersForAddress := func() pgxmock.PgxConnIface {
			return setupPostgresMock(t, "^SELECT (.+) FROM address a LEFT JOIN users u on u.user_id = a.user_id$",
				[][]interface{}{{1, "John", 1, "Calle", "5"}, {2, "Jane", 2, "CT", "5"}},
				[]string{"user_id", "user_name", "address_id", "address_street", "address_house"},
			)
		}

		runAndAssertTooManyRowsTest := func(setupFn func() pgxmock.PgxConnIface, query string, expectedError error) {
			mock := setupFn()
			rows, err := mock.Query(context.Background(), query)
			if err != nil {
				t.Fatalf("unexpected error querying mock DB: %s", err)
			}
			err = ScanOne(rows, &address{})
			assert.EqualError(t, err, expectedError.Error())
		}

		runAndAssertTooManyRowsTest(setupMultipleUsersForAddress, query, errors.New("Too many rows for entity(name=mapper.user)"))

	})

	t.Run("Maps pgx.Rows to entity with one-to-one pointer relationship", func(t *testing.T) {
		const query = "SELECT * FROM address a LEFT JOIN users u on u.user_id = a.user_id"
		type addressWithoutPointer struct {
			AddressId uint   `primaryKey:"address_id"`
			Street    string `db:"address_street"`
			House     string `db:"address_house"`
			Owner     user   `relationship:"oneToOne"`
		}

		type addressWithPointer struct {
			AddressId uint   `primaryKey:"address_id"`
			Street    string `db:"address_street"`
			House     string `db:"address_house"`
			Owner     *user  `relationship:"oneToOne"`
		}

		expectedAddressWithoutUserPointer := &addressWithoutPointer{AddressId: 1, Street: "Street", House: "5", Owner: user{UserId: 1, Name: "John"}}
		expectedAddressWithUserPointer := &addressWithPointer{AddressId: 1, Street: "Street", House: "5", Owner: &user{UserId: 1, Name: "John"}}

		setupFn := func() pgxmock.PgxConnIface {
			return setupPostgresMock(t, "^SELECT (.+) FROM address a LEFT JOIN users u on u.user_id = a.user_id$",
				[][]interface{}{{1, "John", 1, "Street", "5"}},
				[]string{"user_id", "user_name", "address_id", "address_street", "address_house"},
			)
		}

		runSuccessfulTest(reflect.TypeOf(addressWithoutPointer{}), setupFn, query, expectedAddressWithoutUserPointer)
		runSuccessfulTest(reflect.TypeOf(addressWithPointer{}), setupFn, query, expectedAddressWithUserPointer)

	})

	t.Run("Maps pgx.Rows to entity with one-to-many relationship", func(t *testing.T) {
		const query = "SELECT * FROM address a LEFT JOIN users u on u.user_id = a.user_id"
		type addressWithoutUsersSlicePointer struct {
			AddressId uint   `primaryKey:"address_id"`
			Street    string `db:"address_street"`
			House     string `db:"address_house"`
			Owners    []user `relationship:"oneToMany"`
		}

		type addressWithUsersSlicePointer struct {
			AddressId uint    `primaryKey:"address_id"`
			Street    string  `db:"address_street"`
			House     string  `db:"address_house"`
			Owners    *[]user `relationship:"oneToMany"`
		}
		usersSlice := []user{{UserId: 1, Name: "John"}, {UserId: 2, Name: "Jane"}}
		expectedAddressWithoutUserPointer := &addressWithoutUsersSlicePointer{AddressId: 1, Street: "Street", House: "5", Owners: usersSlice}
		expectedAddressWithUserPointer := &addressWithUsersSlicePointer{AddressId: 1, Street: "Street", House: "5", Owners: &usersSlice}

		setup := func() pgxmock.PgxConnIface {
			return setupPostgresMock(t, "^SELECT (.+) FROM address a LEFT JOIN users u on u.user_id = a.user_id$",
				[][]interface{}{{1, "John", 1, "Street", "5"}, {2, "Jane", 1, "Street", "5"}},
				[]string{"user_id", "user_name", "address_id", "address_street", "address_house"},
			)
		}

		runSuccessfulTest(reflect.TypeOf(addressWithoutUsersSlicePointer{}), setup, query, expectedAddressWithoutUserPointer)
		runSuccessfulTest(reflect.TypeOf(addressWithUsersSlicePointer{}), setup, query, expectedAddressWithUserPointer)

	})

	t.Run("Fails to map pgx.Rows to Entity when input is not pointer to instance", func(t *testing.T) {
		mock := setupPostgresMock(t, "^SELECT (.+) FROM users$", [][]interface{}{}, []string{"user_id", "user_name"})
		rows, err := mock.Query(context.Background(), "SELECT * FROM users")
		assert.NoError(t, err)

		var u []user
		err = ScanOne(rows, u)
		assert.ErrorContains(t, err, "dest must be a pointer")

		err = ScanOne(rows, &u)
		assert.ErrorContains(t, err, "dest must be a pointer to a struct")

		err = ScanOne(rows, nil)
		assert.ErrorContains(t, err, "dest cannot be nil")
	})
}

func TestScanMany(t *testing.T) {
	runSuccessfulTest := func(inputType reflect.Type, setupTestFn func() pgxmock.PgxConnIface, query string, expectedResult any) {
		mock := setupTestFn()
		rows, err := mock.Query(context.Background(), query)
		if err != nil {
			t.Fatalf("unexpected error querying mock DB: %s", err)
		}
		value := reflect.New(inputType).Interface()
		err = ScanMany(rows, value)

		assert.NoError(t, err)
		assert.Equal(t, expectedResult, value)
	}
	t.Run("Maps pgx.Rows to multiple entities", func(t *testing.T) {
		setupFn := func() pgxmock.PgxConnIface {
			return setupPostgresMock(t, "^SELECT (.+) FROM users$",
				[][]interface{}{{1, "John"}, {2, "Jane"}}, []string{"user_id", "user_name"})
		}

		expectedResult := []user{{UserId: 1, Name: "John"}, {UserId: 2, Name: "Jane"}}
		runSuccessfulTest(reflect.TypeOf([]user{}), setupFn, "SELECT * FROM users", &expectedResult)
	})

	t.Run("Maps pgx.Rows to multiple entities with one-to-one relationship", func(t *testing.T) {
		// org dataset which pints to user and datatype is a pointer
		const query = "SELECT * FROM org o left join users u on u.user_id = o.user_id"
		type OrgWithUserPointer struct {
			OrgId   uint   `primaryKey:"org_id"`
			OrgName string `db:"org_name"`
			User    *user  `relationship:"oneToOne"`
		}
		// org dataset which pints to user and datatype is object not pointer
		type OrgWithUser struct {
			OrgId   uint   `primaryKey:"org_id"`
			OrgName string `db:"org_name"`
			User    user   `relationship:"oneToOne"`
		}

		u := user{UserId: 1, Name: "John"}
		expectedOrgWithUserResult := &[]OrgWithUser{
			{User: u, OrgId: 1, OrgName: "default_org"},
			{User: u, OrgId: 2, OrgName: "billing_org"},
		}
		expectedOrgWithUserPointerResult := &[]OrgWithUserPointer{
			{User: &u, OrgId: 1, OrgName: "default_org"},
			{User: &u, OrgId: 2, OrgName: "billing_org"},
		}

		setupMockFunc := func() pgxmock.PgxConnIface {
			return setupPostgresMock(t, "^SELECT (.+) FROM org o left join users u on u.user_id = o.user_id$",
				[][]interface{}{{1, "John", 1, "default_org"}, {1, "John", 2, "billing_org"}}, []string{"user_id", "user_name", "org_id", "org_name"})
		}

		runSuccessfulTest(reflect.TypeOf([]OrgWithUser{}), setupMockFunc, query, expectedOrgWithUserResult)
		runSuccessfulTest(reflect.TypeOf([]OrgWithUserPointer{}), setupMockFunc, query, expectedOrgWithUserPointerResult)
	})

}

<<<<<<< HEAD
func TestQueryWith_LeftJoinManyMatches(t *testing.T) {
=======
func TestQuery_WithNoMatchingJoin(t *testing.T) {
>>>>>>> e6c76088
	// org dataset which pints to user and datatype is object not pointer
	type OrgWithManyUsers struct {
		OrgId   uint   `primaryKey:"org_id"`
		OrgName string `db:"org_name"`
		Users   []user `relationship:"oneToMany"`
	}
<<<<<<< HEAD
	t.Run("Maps many results without left join matches", func(t *testing.T) {
=======
	t.Run("Maps many result sinto struct", func(t *testing.T) {
>>>>>>> e6c76088
		mock := setupPostgresMock(t, "^SELECT (.+) FROM org o left join users u on u.user_id = o.user_id$",
			[][]interface{}{{nil, nil, 1, "default_org"}}, []string{"user_id", "user_name", "org_id", "org_name"})

		expectedResult := []OrgWithManyUsers{{
			OrgId:   1,
			OrgName: "default_org",
			Users:   nil,
		}}
		rows, err := mock.Query(t.Context(), "SELECT * FROM org o left join users u on u.user_id = o.user_id")
		assert.NoError(t, err)
		var result []OrgWithManyUsers

		err = ScanMany(rows, &result)

		assert.NoError(t, err)
		assert.Equal(t, expectedResult, result)
	})

<<<<<<< HEAD
	t.Run("Maps one result without left join macthes", func(t *testing.T) {
=======
	t.Run("Maps one result into struct", func(t *testing.T) {
>>>>>>> e6c76088
		mock := setupPostgresMock(t, "^SELECT (.+) FROM org o left join users u on u.user_id = o.user_id$",
			[][]interface{}{{nil, nil, 1, "default_org"}}, []string{"user_id", "user_name", "org_id", "org_name"})

		expectedResult := OrgWithManyUsers{
			OrgId:   1,
			OrgName: "default_org",
			Users:   nil,
		}
		rows, err := mock.Query(t.Context(), "SELECT * FROM org o left join users u on u.user_id = o.user_id")
		assert.NoError(t, err)
		var result OrgWithManyUsers

		err = ScanOne(rows, &result)

		assert.NoError(t, err)
		assert.Equal(t, expectedResult, result)
	})
}<|MERGE_RESOLUTION|>--- conflicted
+++ resolved
@@ -229,22 +229,16 @@
 
 }
 
-<<<<<<< HEAD
 func TestQueryWith_LeftJoinManyMatches(t *testing.T) {
-=======
-func TestQuery_WithNoMatchingJoin(t *testing.T) {
->>>>>>> e6c76088
+
 	// org dataset which pints to user and datatype is object not pointer
 	type OrgWithManyUsers struct {
 		OrgId   uint   `primaryKey:"org_id"`
 		OrgName string `db:"org_name"`
 		Users   []user `relationship:"oneToMany"`
 	}
-<<<<<<< HEAD
+
 	t.Run("Maps many results without left join matches", func(t *testing.T) {
-=======
-	t.Run("Maps many result sinto struct", func(t *testing.T) {
->>>>>>> e6c76088
 		mock := setupPostgresMock(t, "^SELECT (.+) FROM org o left join users u on u.user_id = o.user_id$",
 			[][]interface{}{{nil, nil, 1, "default_org"}}, []string{"user_id", "user_name", "org_id", "org_name"})
 
@@ -263,11 +257,8 @@
 		assert.Equal(t, expectedResult, result)
 	})
 
-<<<<<<< HEAD
+
 	t.Run("Maps one result without left join macthes", func(t *testing.T) {
-=======
-	t.Run("Maps one result into struct", func(t *testing.T) {
->>>>>>> e6c76088
 		mock := setupPostgresMock(t, "^SELECT (.+) FROM org o left join users u on u.user_id = o.user_id$",
 			[][]interface{}{{nil, nil, 1, "default_org"}}, []string{"user_id", "user_name", "org_id", "org_name"})
 
